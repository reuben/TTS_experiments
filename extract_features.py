--- conflicted
+++ resolved
@@ -69,22 +69,14 @@
             linear = ap.spectrogram(x.astype('float32')).astype('float32')
             linear_len = linear.shape[1]
             np.save(linear_path, linear, allow_pickle=False)
-<<<<<<< HEAD
-            output.insert(2, linear_path+".npy")
+            output.insert(3, linear_path+".npy")
             assert mel_len == linear_len
-=======
-            output.insert(3, linear_path+".npy")
->>>>>>> 9d48430c
         if args.process_audio:
             audio_file = file_name + "_audio"
             audio_path = os.path.join(CACHE_PATH, 'audio', audio_file)
             np.save(audio_path, x, allow_pickle=False)
             del output[0]
             output.insert(1, audio_path+".npy")
-<<<<<<< HEAD
-=======
-        assert mel_len == linear_len
->>>>>>> 9d48430c
         return output
 
 
